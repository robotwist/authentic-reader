{
  "name": "authentic-reader-server",
  "version": "1.0.0",
  "description": "Backend server for Authentic Reader",
  "main": "index.js",
  "type": "module",
  "scripts": {
    "start": "node index.js",
    "dev": "nodemon index.js",
    "test": "cross-env NODE_ENV=test jest --runInBand",
    "migrate": "sequelize-cli db:migrate",
    "seed": "sequelize-cli db:seed:all",
    "migrate:undo": "sequelize-cli db:migrate:undo",
    "setup-db": "npm run migrate && npm run seed",
    "setup": "node setup.js",
    "lint": "eslint .",
    "lint:fix": "eslint . --fix",
    "lint:routes": "eslint ./routes/ --fix",
    "lint:controllers": "eslint ./controllers/ --fix",
    "lint:report": "eslint . --format html --output-file ./eslint-report.html",
    "check:routes": "node tools/check-controller-routes.js"
  },
  "dependencies": {
    "@mozilla/readability": "^0.6.0",
    "axios": "^1.9.0",
    "bcrypt": "^5.1.1",
    "cors": "^2.8.5",
    "dotenv": "^16.3.1",
    "express": "^4.21.2",
    "express-validator": "^7.0.1",
    "jsdom": "^26.1.0",
    "jsonwebtoken": "^9.0.2",
    "morgan": "^1.10.0",
    "node-fetch": "^3.3.2",
    "onnxruntime-node": "^1.18.0",
    "perf_hooks": "^0.0.1",
    "pg": "^8.11.3",
    "pg-hstore": "^2.3.4",
    "sequelize": "^6.37.1",
<<<<<<< HEAD
    "uuid": "^9.0.1",
=======
    "sequelize-cli": "^6.6.2",
>>>>>>> 82c1ccfd
    "winston": "^3.8.2",
    "xml2js": "^0.6.2"
  },
  "devDependencies": {
    "@types/jest": "^29.5.14",
    "@types/supertest": "^6.0.3",
    "cross-env": "^7.0.3",
    "eslint": "^9.26.0",
    "eslint-plugin-import": "^2.31.0",
    "eslint-plugin-node": "^11.1.0",
    "jest": "^29.7.0",
    "nodemon": "^3.1.10",
    "supertest": "^7.1.0"
  },
  "engines": {
    "node": "20.x"
  }
}<|MERGE_RESOLUTION|>--- conflicted
+++ resolved
@@ -37,11 +37,8 @@
     "pg": "^8.11.3",
     "pg-hstore": "^2.3.4",
     "sequelize": "^6.37.1",
-<<<<<<< HEAD
+    "sequelize-cli": "^6.6.2",
     "uuid": "^9.0.1",
-=======
-    "sequelize-cli": "^6.6.2",
->>>>>>> 82c1ccfd
     "winston": "^3.8.2",
     "xml2js": "^0.6.2"
   },
