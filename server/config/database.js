/**
 * Database Configuration
 */

const config = {
  development: {
    username: process.env.DB_USERNAME || 'postgres',
    password: process.env.DB_PASSWORD || 'postgres',
    database: process.env.DB_NAME || 'authentic_reader_dev',
    host: process.env.DB_HOST || 'localhost',
    dialect: 'postgres',
    logging: false
  },
  test: {
    username: process.env.TEST_DB_USERNAME || 'postgres',
    password: process.env.TEST_DB_PASSWORD || 'postgres',
    database: process.env.TEST_DB_NAME || 'authentic_reader_test',
    host: process.env.TEST_DB_HOST || 'localhost',
    dialect: 'postgres',
    logging: false
  },
  production: {
<<<<<<< HEAD
    username: process.env.DB_USERNAME,
    password: process.env.DB_PASSWORD,
    database: process.env.DB_NAME,
    host: process.env.DB_HOST,
=======
    use_env_variable: 'DATABASE_URL',
>>>>>>> 82c1ccfd
    dialect: 'postgres',
    dialectOptions: {
      ssl: {
        require: true,
        rejectUnauthorized: false
      }
    },
<<<<<<< HEAD
    pool: {
      max: 5,
      min: 0,
      acquire: 30000,
      idle: 10000
    }
=======
    logging: false
>>>>>>> 82c1ccfd
  }
};

export default config; <|MERGE_RESOLUTION|>--- conflicted
+++ resolved
@@ -20,14 +20,7 @@
     logging: false
   },
   production: {
-<<<<<<< HEAD
-    username: process.env.DB_USERNAME,
-    password: process.env.DB_PASSWORD,
-    database: process.env.DB_NAME,
-    host: process.env.DB_HOST,
-=======
     use_env_variable: 'DATABASE_URL',
->>>>>>> 82c1ccfd
     dialect: 'postgres',
     dialectOptions: {
       ssl: {
@@ -35,16 +28,7 @@
         rejectUnauthorized: false
       }
     },
-<<<<<<< HEAD
-    pool: {
-      max: 5,
-      min: 0,
-      acquire: 30000,
-      idle: 10000
-    }
-=======
     logging: false
->>>>>>> 82c1ccfd
   }
 };
 
